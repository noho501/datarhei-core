<<<<<<< HEAD
name: "Build datarhei/core:dev"
=======
name: "Build dev bundles"
>>>>>>> 9edd24b3

on:
    workflow_dispatch:
    workflow_call:
    push:
        branches-ignore:
            - "**"

jobs:
    docker:
        runs-on: [self-hosted]
<<<<<<< HEAD
        steps:
            - name: Checkout
              uses: actions/checkout@v2

            - uses: cardinalby/export-env-action@v1
              with:
                  envFile: ".github_build/Build.alpine.dev.env"
                  export: "true"
                  expandWithJobEnv: "true"
                  expand: "true"

            - uses: cardinalby/export-env-action@v1
              with:
                  envFile: ".github_build/Build.bundle.dev.env"
                  export: "true"
                  expandWithJobEnv: "true"
                  expand: "true"
=======
        strategy:
            matrix:
                include:
                    - core_os: alpine3.19
                      ffmpeg: "6.1.1"
                      ffmpeg_os: alpine3.19
                      platforms: linux/amd64,linux/arm64,linux/arm/v7
                      branch: dev
                      prefix:
                      latest: yes
                    - core_os: alpine3.19
                      ffmpeg: "6.1.1-rpi"
                      ffmpeg_os: alpine3.19
                      platforms: linux/arm64,linux/arm/v7
                      branch: dev
                      prefix: rpi-
                      latest: yes
                    - core_os: ubuntu20.04
                      ffmpeg: "6.1.1-vaapi"
                      ffmpeg_os: ubuntu20.04
                      platforms: linux/amd64
                      branch: dev
                      prefix: vaapi-
                      latest: yes
                    - core_os: ubuntu20.04
                      ffmpeg: "6.1.1-cuda"
                      ffmpeg_os: ubuntu20.04
                      ffmpeg_tags: "-cuda11.7.1"
                      platforms: linux/amd64
                      branch: dev
                      prefix: cuda-
                      latest: yes

        steps:
            - name: Checkout
              uses: actions/checkout@v4
              with:
                  ref: ${{ matrix.branch }}

            - name: Docker meta
              id: meta
              uses: docker/metadata-action@v5
              with:
                  images: |
                      datarhei/core
                  tags: |
                      type=raw,value=${{ matrix.branch }}-ffmpeg${{ matrix.ffmpeg }}${{ matrix.ffmpeg_tags }}-${{ matrix.core_os }}
                      type=raw,value=${{ matrix.prefix }}${{ matrix.branch }},enable=${{ matrix.latest == 'yes' }}
>>>>>>> 9edd24b3

            - name: Set up QEMU
              uses: docker/setup-qemu-action@master
              with:
                  platforms: all

            - name: Set up Docker Buildx
              id: buildx
              uses: docker/setup-buildx-action@master

<<<<<<< HEAD
            - name: Cache Docker layers
              uses: actions/cache@v2
              with:
                  path: /tmp/.buildx-cache
                  key: ${{ runner.os }}-buildx-${{ github.sha }}
                  restore-keys: |
                      ${{ runner.os }}-buildx-

            - name: Login to DockerHub
              if: github.event_name != 'pull_request'
              uses: docker/login-action@v1
              with:
                  username: ${{ secrets.DOCKER_USERNAME }}
                  password: ${{ secrets.DOCKER_PASSWORD }}

            - name: Build Multi-Arch
              uses: docker/build-push-action@v2
=======
            - name: Login to DockerHub
              if: github.event_name != 'pull_request'
              uses: docker/login-action@v3
              with:
                  username: ${{ secrets.DOCKER_USERNAME }}
                  password: ${{ secrets.DOCKER_PASSWORD }}

            - name: Build Multi-Arch
              uses: docker/build-push-action@v5
>>>>>>> 9edd24b3
              with:
                  builder: ${{ steps.buildx.outputs.name }}
                  context: .
                  file: ./Dockerfile.bundle
                  build-args: |
<<<<<<< HEAD
                      CORE_IMAGE=datarhei/base:${{ env.OS_NAME }}-core-dev
                      FFMPEG_IMAGE=datarhei/base:${{ env.OS_NAME }}-ffmpeg-${{ env.OS_VERSION }}-${{ env.FFMPEG_VERSION }}
                  platforms: linux/amd64,linux/arm64,linux/arm/v7
                  push: true
                  tags: |
                      datarhei/core:dev
                  cache-from: type=local,src=/tmp/.buildx-cache
                  cache-to: type=local,dest=/tmp/.buildx-cache-new
=======
                      CORE_IMAGE=datarhei/base:core-${{ matrix.branch }}-${{ matrix.core_os }}
                      FFMPEG_IMAGE=datarhei/base:ffmpeg${{ matrix.ffmpeg }}-${{ matrix.ffmpeg_os}}${{ matrix.ffmpeg_tags }}
                  platforms: ${{ matrix.platforms }}
                  push: true
                  tags: ${{ steps.meta.outputs.tags }}
                  labels: ${{ steps.meta.outputs.labels }}
>>>>>>> 9edd24b3
<|MERGE_RESOLUTION|>--- conflicted
+++ resolved
@@ -1,8 +1,4 @@
-<<<<<<< HEAD
-name: "Build datarhei/core:dev"
-=======
 name: "Build dev bundles"
->>>>>>> 9edd24b3
 
 on:
     workflow_dispatch:
@@ -14,25 +10,6 @@
 jobs:
     docker:
         runs-on: [self-hosted]
-<<<<<<< HEAD
-        steps:
-            - name: Checkout
-              uses: actions/checkout@v2
-
-            - uses: cardinalby/export-env-action@v1
-              with:
-                  envFile: ".github_build/Build.alpine.dev.env"
-                  export: "true"
-                  expandWithJobEnv: "true"
-                  expand: "true"
-
-            - uses: cardinalby/export-env-action@v1
-              with:
-                  envFile: ".github_build/Build.bundle.dev.env"
-                  export: "true"
-                  expandWithJobEnv: "true"
-                  expand: "true"
-=======
         strategy:
             matrix:
                 include:
@@ -81,7 +58,6 @@
                   tags: |
                       type=raw,value=${{ matrix.branch }}-ffmpeg${{ matrix.ffmpeg }}${{ matrix.ffmpeg_tags }}-${{ matrix.core_os }}
                       type=raw,value=${{ matrix.prefix }}${{ matrix.branch }},enable=${{ matrix.latest == 'yes' }}
->>>>>>> 9edd24b3
 
             - name: Set up QEMU
               uses: docker/setup-qemu-action@master
@@ -92,25 +68,6 @@
               id: buildx
               uses: docker/setup-buildx-action@master
 
-<<<<<<< HEAD
-            - name: Cache Docker layers
-              uses: actions/cache@v2
-              with:
-                  path: /tmp/.buildx-cache
-                  key: ${{ runner.os }}-buildx-${{ github.sha }}
-                  restore-keys: |
-                      ${{ runner.os }}-buildx-
-
-            - name: Login to DockerHub
-              if: github.event_name != 'pull_request'
-              uses: docker/login-action@v1
-              with:
-                  username: ${{ secrets.DOCKER_USERNAME }}
-                  password: ${{ secrets.DOCKER_PASSWORD }}
-
-            - name: Build Multi-Arch
-              uses: docker/build-push-action@v2
-=======
             - name: Login to DockerHub
               if: github.event_name != 'pull_request'
               uses: docker/login-action@v3
@@ -120,26 +77,14 @@
 
             - name: Build Multi-Arch
               uses: docker/build-push-action@v5
->>>>>>> 9edd24b3
               with:
                   builder: ${{ steps.buildx.outputs.name }}
                   context: .
                   file: ./Dockerfile.bundle
                   build-args: |
-<<<<<<< HEAD
-                      CORE_IMAGE=datarhei/base:${{ env.OS_NAME }}-core-dev
-                      FFMPEG_IMAGE=datarhei/base:${{ env.OS_NAME }}-ffmpeg-${{ env.OS_VERSION }}-${{ env.FFMPEG_VERSION }}
-                  platforms: linux/amd64,linux/arm64,linux/arm/v7
-                  push: true
-                  tags: |
-                      datarhei/core:dev
-                  cache-from: type=local,src=/tmp/.buildx-cache
-                  cache-to: type=local,dest=/tmp/.buildx-cache-new
-=======
                       CORE_IMAGE=datarhei/base:core-${{ matrix.branch }}-${{ matrix.core_os }}
                       FFMPEG_IMAGE=datarhei/base:ffmpeg${{ matrix.ffmpeg }}-${{ matrix.ffmpeg_os}}${{ matrix.ffmpeg_tags }}
                   platforms: ${{ matrix.platforms }}
                   push: true
                   tags: ${{ steps.meta.outputs.tags }}
-                  labels: ${{ steps.meta.outputs.labels }}
->>>>>>> 9edd24b3
+                  labels: ${{ steps.meta.outputs.labels }}