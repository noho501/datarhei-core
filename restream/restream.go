package restream

import (
	"context"
	"errors"
	"fmt"
	"path/filepath"
	"regexp"
	"strconv"
	"strings"
	"sync"
	"time"

	"github.com/datarhei/core/v16/ffmpeg"
	"github.com/datarhei/core/v16/ffmpeg/parse"
	"github.com/datarhei/core/v16/ffmpeg/skills"
	"github.com/datarhei/core/v16/glob"
	"github.com/datarhei/core/v16/io/fs"
	"github.com/datarhei/core/v16/log"
	"github.com/datarhei/core/v16/net"
	"github.com/datarhei/core/v16/net/url"
	"github.com/datarhei/core/v16/process"
	"github.com/datarhei/core/v16/restream/app"
	rfs "github.com/datarhei/core/v16/restream/fs"
	"github.com/datarhei/core/v16/restream/replace"
	"github.com/datarhei/core/v16/restream/store"
)

// The Restreamer interface
type Restreamer interface {
	ID() string                                                // ID of this instance
	Name() string                                              // Arbitrary name of this instance
<<<<<<< HEAD
	CreatedAt() time.Time                                      // time of when this instance has been created
	Start()                                                    // start all processes that have a "start" order
	Stop()                                                     // stop all running process but keep their "start" order
	AddProcess(config *app.Config) error                       // add a new process
	GetProcessIDs() []string                                   // get a list of all process IDs
	DeleteProcess(id string) error                             // delete a process
	UpdateProcess(id string, config *app.Config) error         // update a process
	StartProcess(id string) error                              // start a process
	StopProcess(id string) error                               // stop a process
	RestartProcess(id string) error                            // restart a process
	ReloadProcess(id string) error                             // reload a process
	GetProcess(id string) (*app.Process, error)                // get a process
	GetProcessState(id string) (*app.State, error)             // get the state of a process
	GetProcessLog(id string) (*app.Log, error)                 // get the logs of a process
	GetPlayout(id, inputid string) (string, error)             // get the URL of the playout API for a process
	Probe(id string) app.Probe                                 // probe a process
	Skills() skills.Skills                                     // get the ffmpeg skills
	ReloadSkills() error                                       // reload the ffmpeg skills
	SetProcessMetadata(id, key string, data interface{}) error // set metatdata to a process
	GetProcessMetadata(id, key string) (interface{}, error)    // get previously set metadata from a process
	SetMetadata(key string, data interface{}) error            // set general metadata
	GetMetadata(key string) (interface{}, error)               // get previously set general metadata
	OAuthFacebook(id, userId, token string) error              // store access token facebook
	InvalidOAuthFacebook(id string) error                      // remove access token facebook
=======
	CreatedAt() time.Time                                      // Time of when this instance has been created
	Start()                                                    // Start all processes that have a "start" order
	Stop()                                                     // Stop all running process but keep their "start" order
	AddProcess(config *app.Config) error                       // Add a new process
	GetProcessIDs(idpattern, refpattern string) []string       // Get a list of process IDs based on patterns for ID and reference
	DeleteProcess(id string) error                             // Delete a process
	UpdateProcess(id string, config *app.Config) error         // Update a process
	StartProcess(id string) error                              // Start a process
	StopProcess(id string) error                               // Stop a process
	RestartProcess(id string) error                            // Restart a process
	ReloadProcess(id string) error                             // Reload a process
	GetProcess(id string) (*app.Process, error)                // Get a process
	GetProcessState(id string) (*app.State, error)             // Get the state of a process
	GetProcessLog(id string) (*app.Log, error)                 // Get the logs of a process
	GetPlayout(id, inputid string) (string, error)             // Get the URL of the playout API for a process
	Probe(id string) app.Probe                                 // Probe a process
	Skills() skills.Skills                                     // Get the ffmpeg skills
	ReloadSkills() error                                       // Reload the ffmpeg skills
	SetProcessMetadata(id, key string, data interface{}) error // Set metatdata to a process
	GetProcessMetadata(id, key string) (interface{}, error)    // Get previously set metadata from a process
	SetMetadata(key string, data interface{}) error            // Set general metadata
	GetMetadata(key string) (interface{}, error)               // Get previously set general metadata
>>>>>>> 0db104e8
}

// Config is the required configuration for a new restreamer instance.
type Config struct {
	ID           string
	Name         string
	Store        store.Store
	DiskFS       fs.Filesystem
	MemFS        fs.Filesystem
	Replace      replace.Replacer
	FFmpeg       ffmpeg.FFmpeg
	MaxProcesses int64
	Logger       log.Logger
}

type task struct {
	valid     bool
	id        string // ID of the task/process
	reference string
	process   *app.Process
	config    *app.Config
	command   []string // The actual command parameter for ffmpeg
	ffmpeg    process.Process
	parser    parse.Parser
	playout   map[string]int
	logger    log.Logger
	usesDisk  bool // Whether this task uses the disk
	metadata  map[string]interface{}
}

type restream struct {
	id        string
	name      string
	createdAt time.Time
	store     store.Store
	ffmpeg    ffmpeg.FFmpeg
	maxProc   int64
	nProc     int64
	fs        struct {
		diskfs       rfs.Filesystem
		memfs        rfs.Filesystem
		stopObserver context.CancelFunc
	}
	replace  replace.Replacer
	tasks    map[string]*task
	logger   log.Logger
	metadata map[string]interface{}

	lock sync.RWMutex

	startOnce sync.Once
	stopOnce  sync.Once
}

// New returns a new instance that implements the Restreamer interface
func New(config Config) (Restreamer, error) {
	r := &restream{
		id:        config.ID,
		name:      config.Name,
		createdAt: time.Now(),
		store:     config.Store,
		replace:   config.Replace,
		logger:    config.Logger,
	}

	if r.logger == nil {
		r.logger = log.New("")
	}

	if r.store == nil {
		r.store = store.NewDummyStore(store.DummyConfig{})
	}

	if config.DiskFS != nil {
		r.fs.diskfs = rfs.New(rfs.Config{
			FS:     config.DiskFS,
			Logger: r.logger.WithComponent("Cleanup").WithField("type", "diskfs"),
		})
	} else {
		r.fs.diskfs = rfs.New(rfs.Config{
			FS: fs.NewDummyFilesystem(),
		})
	}

	if config.MemFS != nil {
		r.fs.memfs = rfs.New(rfs.Config{
			FS:     config.MemFS,
			Logger: r.logger.WithComponent("Cleanup").WithField("type", "memfs"),
		})
	} else {
		r.fs.memfs = rfs.New(rfs.Config{
			FS: fs.NewDummyFilesystem(),
		})
	}

	if r.replace == nil {
		r.replace = replace.New()
	}

	r.ffmpeg = config.FFmpeg
	if r.ffmpeg == nil {
		return nil, fmt.Errorf("ffmpeg must be provided")
	}

	r.maxProc = config.MaxProcesses

	if err := r.load(); err != nil {
		return nil, fmt.Errorf("failed to load data from DB (%w)", err)
	}

	r.save()

	r.stopOnce.Do(func() {})

	return r, nil
}

func (r *restream) Start() {
	r.startOnce.Do(func() {
		r.lock.Lock()
		defer r.lock.Unlock()

		for id, t := range r.tasks {
			if t.process.Order == "start" {
				r.startProcess(id)
			}

			// The filesystem cleanup rules can be set
			r.setCleanup(id, t.config)
		}

		r.fs.diskfs.Start()
		r.fs.memfs.Start()

		ctx, cancel := context.WithCancel(context.Background())
		r.fs.stopObserver = cancel
		go r.observe(ctx, 10*time.Second)

		r.stopOnce = sync.Once{}
	})
}

func (r *restream) Stop() {
	r.stopOnce.Do(func() {
		r.lock.Lock()
		defer r.lock.Unlock()

		// Stop the currently running processes without
		// altering their order such that on a subsequent
		// Start() they will get restarted.
		for id, t := range r.tasks {
			if t.ffmpeg != nil {
				t.ffmpeg.Stop(true)
			}

			r.unsetCleanup(id)
		}

		r.fs.stopObserver()

		r.fs.diskfs.Stop()
		r.fs.memfs.Stop()

		r.startOnce = sync.Once{}
	})
}

func (r *restream) observe(ctx context.Context, interval time.Duration) {
	ticker := time.NewTicker(interval)
	defer ticker.Stop()

	for {
		select {
		case <-ctx.Done():
			return
		case <-ticker.C:
			size, limit := r.fs.diskfs.Size()
			isFull := false
			if limit > 0 && size >= limit {
				isFull = true
			}

			if isFull {
				// Stop all tasks that write to disk
				r.lock.Lock()
				for id, t := range r.tasks {
					if !t.valid {
						continue
					}

					if !t.usesDisk {
						continue
					}

					if t.process.Order != "start" {
						continue
					}

					r.logger.Warn().Log("Shutting down because disk is full")
					r.stopProcess(id)
				}
				r.lock.Unlock()
			}
		}
	}
}

func (r *restream) load() error {
	data, err := r.store.Load()
	if err != nil {
		return err
	}

	tasks := make(map[string]*task)

	for id, process := range data.Process {
		t := &task{
			id:        id,
			reference: process.Reference,
			process:   process,
			config:    process.Config.Clone(),
			logger:    r.logger.WithField("id", id),
		}

		// Replace all placeholders in the config
		t.config.ResolvePlaceholders(r.replace)

		tasks[id] = t
	}

	for id, userdata := range data.Metadata.Process {
		t, ok := tasks[id]
		if !ok {
			continue
		}

		t.metadata = userdata
	}

	// Now that all tasks are defined and all placeholders are
	// replaced, we can resolve references and validate the
	// inputs and outputs.
	for _, t := range tasks {
		err := r.resolveAddresses(tasks, t.config)
		if err != nil {
			r.logger.Warn().WithField("id", t.id).WithError(err).Log("Ignoring")
			continue
		}

		t.usesDisk, err = r.validateConfig(t.config)
		if err != nil {
			r.logger.Warn().WithField("id", t.id).WithError(err).Log("Ignoring")
			continue
		}

		err = r.setPlayoutPorts(t)
		if err != nil {
			r.logger.Warn().WithField("id", t.id).WithError(err).Log("Ignoring")
			continue
		}

		t.command = t.config.CreateCommand()
		t.parser = r.ffmpeg.NewProcessParser(t.logger, t.id, t.reference)

		ffmpeg, err := r.ffmpeg.New(ffmpeg.ProcessConfig{
			Reconnect:      t.config.Reconnect,
			ReconnectDelay: time.Duration(t.config.ReconnectDelay) * time.Second,
			StaleTimeout:   time.Duration(t.config.StaleTimeout) * time.Second,
			Command:        t.command,
			Parser:         t.parser,
			Logger:         t.logger,
		})
		if err != nil {
			return err
		}

		t.ffmpeg = ffmpeg
		t.valid = true
	}

	r.tasks = tasks
	r.metadata = data.Metadata.System

	return nil
}

func (r *restream) save() {
	data := store.NewStoreData()

	for id, t := range r.tasks {
		data.Process[id] = t.process
		data.Metadata.System = r.metadata
		data.Metadata.Process[id] = t.metadata
	}

	r.store.Store(data)
}

func (r *restream) ID() string {
	return r.id
}

func (r *restream) Name() string {
	return r.name
}

func (r *restream) CreatedAt() time.Time {
	return r.createdAt
}

var ErrUnknownProcess = errors.New("unknown process")
var ErrProcessExists = errors.New("process already exists")

func (r *restream) AddProcess(config *app.Config) error {
	r.lock.RLock()
	t, err := r.createTask(config)
	r.lock.RUnlock()

	if err != nil {
		return err
	}

	r.lock.Lock()
	defer r.lock.Unlock()

	_, ok := r.tasks[t.id]
	if ok {
		return ErrProcessExists
	}

	r.tasks[t.id] = t

	// set filesystem cleanup rules
	r.setCleanup(t.id, t.config)

	if t.process.Order == "start" {
		err := r.startProcess(t.id)
		if err != nil {
			delete(r.tasks, t.id)
			return err
		}
	}

	r.save()

	return nil
}

func (r *restream) createTask(config *app.Config) (*task, error) {
	id := strings.TrimSpace(config.ID)

	if len(id) == 0 {
		return nil, fmt.Errorf("an empty ID is not allowed")
	}

	process := &app.Process{
		ID:        config.ID,
		Reference: config.Reference,
		Config:    config.Clone(),
		Order:     "stop",
		CreatedAt: time.Now().Unix(),
	}

	if config.Autostart {
		process.Order = "start"
	}

	t := &task{
		id:        config.ID,
		reference: process.Reference,
		process:   process,
		config:    process.Config.Clone(),
		logger:    r.logger.WithField("id", process.ID),
	}

	t.config.ResolvePlaceholders(r.replace)

	err := r.resolveAddresses(r.tasks, t.config)
	if err != nil {
		return nil, err
	}

	t.usesDisk, err = r.validateConfig(t.config)
	if err != nil {
		return nil, err
	}

	err = r.setPlayoutPorts(t)
	if err != nil {
		return nil, err
	}

	t.command = t.config.CreateCommand()
	t.parser = r.ffmpeg.NewProcessParser(t.logger, t.id, t.reference)

	ffmpeg, err := r.ffmpeg.New(ffmpeg.ProcessConfig{
		Reconnect:      t.config.Reconnect,
		ReconnectDelay: time.Duration(t.config.ReconnectDelay) * time.Second,
		StaleTimeout:   time.Duration(t.config.StaleTimeout) * time.Second,
		Command:        t.command,
		Parser:         t.parser,
		Logger:         t.logger,
	})
	if err != nil {
		return nil, err
	}

	t.ffmpeg = ffmpeg
	t.valid = true

	return t, nil
}

func (r *restream) setCleanup(id string, config *app.Config) {
	for _, output := range config.Output {
		for _, c := range output.Cleanup {
			if strings.HasPrefix(c.Pattern, "memfs:") {
				r.fs.memfs.SetCleanup(id, []rfs.Pattern{
					{
						Pattern:       strings.TrimPrefix(c.Pattern, "memfs:"),
						MaxFiles:      c.MaxFiles,
						MaxFileAge:    time.Duration(c.MaxFileAge) * time.Second,
						PurgeOnDelete: c.PurgeOnDelete,
					},
				})
			} else if strings.HasPrefix(c.Pattern, "diskfs:") {
				r.fs.diskfs.SetCleanup(id, []rfs.Pattern{
					{
						Pattern:       strings.TrimPrefix(c.Pattern, "diskfs:"),
						MaxFiles:      c.MaxFiles,
						MaxFileAge:    time.Duration(c.MaxFileAge) * time.Second,
						PurgeOnDelete: c.PurgeOnDelete,
					},
				})
			}
		}
	}
}

func (r *restream) unsetCleanup(id string) {
	r.fs.diskfs.UnsetCleanup(id)
	r.fs.memfs.UnsetCleanup(id)
}

func (r *restream) setPlayoutPorts(t *task) error {
	r.unsetPlayoutPorts(t)

	t.playout = make(map[string]int)

	for i, input := range t.config.Input {
		if !strings.HasPrefix(input.Address, "avstream:") && !strings.HasPrefix(input.Address, "playout:") {
			continue
		}

		options := []string{}
		skip := false

		for _, o := range input.Options {
			if skip {
				continue
			}

			if o == "-playout_httpport" {
				skip = true
				continue
			}

			options = append(options, o)
		}

		if port, err := r.ffmpeg.GetPort(); err == nil {
			options = append(options, "-playout_httpport", strconv.Itoa(port))

			t.logger.WithFields(log.Fields{
				"port":  port,
				"input": input.ID,
			}).Debug().Log("Assinging playout port")

			t.playout[input.ID] = port
		} else if err != net.ErrNoPortrangerProvided {
			return err
		}

		input.Options = options
		t.config.Input[i] = input
	}

	return nil
}

func (r *restream) unsetPlayoutPorts(t *task) {
	if t.playout == nil {
		return
	}

	for _, port := range t.playout {
		r.ffmpeg.PutPort(port)
	}

	t.playout = nil
}

func (r *restream) validateConfig(config *app.Config) (bool, error) {
	if len(config.Input) == 0 {
		return false, fmt.Errorf("at least one input must be defined for the process '%s'", config.ID)
	}

	var err error

	ids := map[string]bool{}

	for _, io := range config.Input {
		io.ID = strings.TrimSpace(io.ID)

		if len(io.ID) == 0 {
			return false, fmt.Errorf("empty input IDs are not allowed (process '%s')", config.ID)
		}

		if _, found := ids[io.ID]; found {
			return false, fmt.Errorf("the input ID '%s' is already in use for the process `%s`", io.ID, config.ID)
		}

		ids[io.ID] = true

		io.Address = strings.TrimSpace(io.Address)

		if len(io.Address) == 0 {
			return false, fmt.Errorf("the address for input '#%s:%s' must not be empty", config.ID, io.ID)
		}

		io.Address, err = r.validateInputAddress(io.Address, r.fs.diskfs.Base())
		if err != nil {
			return false, fmt.Errorf("the address for input '#%s:%s' (%s) is invalid: %w", config.ID, io.ID, io.Address, err)
		}
	}

	if len(config.Output) == 0 {
		return false, fmt.Errorf("at least one output must be defined for the process '#%s'", config.ID)
	}

	ids = map[string]bool{}
	hasFiles := false

	for _, io := range config.Output {
		io.ID = strings.TrimSpace(io.ID)

		if len(io.ID) == 0 {
			return false, fmt.Errorf("empty output IDs are not allowed (process '%s')", config.ID)
		}

		if _, found := ids[io.ID]; found {
			return false, fmt.Errorf("the output ID '%s' is already in use for the process `%s`", io.ID, config.ID)
		}

		ids[io.ID] = true

		io.Address = strings.TrimSpace(io.Address)

		if len(io.Address) == 0 {
			return false, fmt.Errorf("the address for output '#%s:%s' must not be empty", config.ID, io.ID)
		}

		isFile := false

		io.Address, isFile, err = r.validateOutputAddress(io.Address, r.fs.diskfs.Base())
		if err != nil {
			return false, fmt.Errorf("the address for output '#%s:%s' is invalid: %w", config.ID, io.ID, err)
		}

		if isFile {
			hasFiles = true
		}
	}

	return hasFiles, nil
}

func (r *restream) validateInputAddress(address, basedir string) (string, error) {
	if ok := url.HasScheme(address); ok {
		if err := url.Validate(address); err != nil {
			return address, err
		}
	}

	if !r.ffmpeg.ValidateInputAddress(address) {
		return address, fmt.Errorf("address is not allowed")
	}

	return address, nil
}

func (r *restream) validateOutputAddress(address, basedir string) (string, bool, error) {
	// If the address contains a "|" or it starts with a "[", then assume that it
	// is an address for the tee muxer.
	if strings.Contains(address, "|") || strings.HasPrefix(address, "[") {
		addresses := strings.Split(address, "|")

		isFile := false

		teeOptions := regexp.MustCompile(`^\[[^\]]*\]`)

		for i, a := range addresses {
			options := teeOptions.FindString(a)
			a = teeOptions.ReplaceAllString(a, "")

			va, file, err := r.validateOutputAddress(a, basedir)
			if err != nil {
				return address, false, err
			}

			if file {
				isFile = true
			}

			addresses[i] = options + va
		}

		return strings.Join(addresses, "|"), isFile, nil
	}

	address = strings.TrimPrefix(address, "file:")

	if ok := url.HasScheme(address); ok {
		if err := url.Validate(address); err != nil {
			return address, false, err
		}

		if !r.ffmpeg.ValidateOutputAddress(address) {
			return address, false, fmt.Errorf("address is not allowed")
		}

		return address, false, nil
	}

	if address == "-" {
		return "pipe:", false, nil
	}

	address, err := filepath.Abs(address)
	if err != nil {
		return address, false, fmt.Errorf("not a valid path (%w)", err)
	}

	if strings.HasPrefix(address, "/dev/") {
		if !r.ffmpeg.ValidateOutputAddress("file:" + address) {
			return address, false, fmt.Errorf("address is not allowed")
		}

		return "file:" + address, false, nil
	}

	if !strings.HasPrefix(address, basedir) {
		return address, false, fmt.Errorf("%s is not inside of %s", address, basedir)
	}

	if !r.ffmpeg.ValidateOutputAddress("file:" + address) {
		return address, false, fmt.Errorf("address is not allowed")
	}

	return "file:" + address, true, nil
}

func (r *restream) resolveAddresses(tasks map[string]*task, config *app.Config) error {
	for i, input := range config.Input {
		// Resolve any references
		address, err := r.resolveAddress(tasks, config.ID, input.Address)
		if err != nil {
			return fmt.Errorf("reference error for '#%s:%s': %w", config.ID, input.ID, err)
		}

		input.Address = address

		config.Input[i] = input
	}

	return nil
}

func (r *restream) resolveAddress(tasks map[string]*task, id, address string) (string, error) {
	re := regexp.MustCompile(`^#(.+):output=(.+)`)

	if len(address) == 0 {
		return address, fmt.Errorf("empty address")
	}

	if address[0] != '#' {
		return address, nil
	}

	matches := re.FindStringSubmatch(address)
	if matches == nil {
		return address, fmt.Errorf("invalid format (%s)", address)
	}

	if matches[1] == id {
		return address, fmt.Errorf("self-reference not possible (%s)", address)
	}

	task, ok := tasks[matches[1]]
	if !ok {
		return address, fmt.Errorf("unknown process '%s' (%s)", matches[1], address)
	}

	for _, x := range task.config.Output {
		if x.ID == matches[2] {
			return x.Address, nil
		}
	}

	return address, fmt.Errorf("the process '%s' has no outputs with the ID '%s' (%s)", matches[1], matches[2], address)
}

func (r *restream) UpdateProcess(id string, config *app.Config) error {
	r.lock.Lock()
	defer r.lock.Unlock()

	t, err := r.createTask(config)
	if err != nil {
		return err
	}

	task, ok := r.tasks[id]
	if !ok {
		return ErrUnknownProcess
	}

	t.process.Order = task.process.Order

	if id != t.id {
		_, ok := r.tasks[t.id]
		if ok {
			return ErrProcessExists
		}
	}

	if err := r.stopProcess(id); err != nil {
		return err
	}

	if err := r.deleteProcess(id); err != nil {
		return err
	}

	r.tasks[t.id] = t

	// set filesystem cleanup rules
	r.setCleanup(t.id, t.config)

	if t.process.Order == "start" {
		r.startProcess(t.id)
	}

	r.save()

	return nil
}

func (r *restream) GetProcessIDs(idpattern, refpattern string) []string {
	r.lock.RLock()
	defer r.lock.RUnlock()

	if len(idpattern) == 0 && len(refpattern) == 0 {
		ids := make([]string, len(r.tasks))
		i := 0

		for id := range r.tasks {
			ids[i] = id
			i++
		}

		return ids
	}

	idmap := map[string]int{}
	count := 0

	if len(idpattern) != 0 {
		for id := range r.tasks {
			match, err := glob.Match(idpattern, id)
			if err != nil {
				return nil
			}

			if !match {
				continue
			}

			idmap[id]++
		}

		count++
	}

	if len(refpattern) != 0 {
		for _, t := range r.tasks {
			match, err := glob.Match(refpattern, t.reference)
			if err != nil {
				return nil
			}

			if !match {
				continue
			}

			idmap[t.id]++
		}

		count++
	}

	ids := []string{}

	for id, n := range idmap {
		if n != count {
			continue
		}

		ids = append(ids, id)
	}

	return ids
}

func (r *restream) GetProcess(id string) (*app.Process, error) {
	r.lock.RLock()
	defer r.lock.RUnlock()

	task, ok := r.tasks[id]
	if !ok {
		return &app.Process{}, ErrUnknownProcess
	}

	process := task.process.Clone()

	return process, nil
}

func (r *restream) DeleteProcess(id string) error {
	r.lock.Lock()
	defer r.lock.Unlock()

	err := r.deleteProcess(id)
	if err != nil {
		return err
	}

	r.save()

	return nil
}

func (r *restream) deleteProcess(id string) error {
	task, ok := r.tasks[id]
	if !ok {
		return ErrUnknownProcess
	}

	if task.process.Order != "stop" {
		return fmt.Errorf("the process with the ID '%s' is still running", id)
	}

	r.unsetPlayoutPorts(task)
	r.unsetCleanup(id)

	delete(r.tasks, id)

	return nil
}

func (r *restream) StartProcess(id string) error {
	r.lock.Lock()
	defer r.lock.Unlock()

	err := r.startProcess(id)
	if err != nil {
		return err
	}

	r.save()

	return nil
}

func (r *restream) startProcess(id string) error {
	task, ok := r.tasks[id]
	if !ok {
		return ErrUnknownProcess
	}

	if !task.valid {
		return fmt.Errorf("invalid process definition")
	}

	status := task.ffmpeg.Status()

	if task.process.Order == "start" && status.Order == "start" {
		return nil
	}

	if r.maxProc > 0 && r.nProc >= r.maxProc {
		return fmt.Errorf("max. number of running processes (%d) reached", r.maxProc)
	}

	task.process.Order = "start"

	task.ffmpeg.Start()

	r.nProc++

	return nil
}

func (r *restream) StopProcess(id string) error {
	r.lock.Lock()
	defer r.lock.Unlock()

	err := r.stopProcess(id)
	if err != nil {
		return err
	}

	r.save()

	return nil
}

func (r *restream) stopProcess(id string) error {
	task, ok := r.tasks[id]
	if !ok {
		return ErrUnknownProcess
	}

	if task.ffmpeg == nil {
		return nil
	}

	status := task.ffmpeg.Status()

	if task.process.Order == "stop" && status.Order == "stop" {
		return nil
	}

	task.process.Order = "stop"

	task.ffmpeg.Stop(true)

	r.nProc--

	return nil
}

func (r *restream) RestartProcess(id string) error {
	r.lock.RLock()
	defer r.lock.RUnlock()

	return r.restartProcess(id)
}

func (r *restream) restartProcess(id string) error {
	task, ok := r.tasks[id]
	if !ok {
		return ErrUnknownProcess
	}

	if !task.valid {
		return fmt.Errorf("invalid process definition")
	}

	if task.process.Order == "stop" {
		return nil
	}

	task.ffmpeg.Kill(true)

	return nil
}

func (r *restream) ReloadProcess(id string) error {
	r.lock.Lock()
	defer r.lock.Unlock()

	err := r.reloadProcess(id)
	if err != nil {
		return err
	}

	r.save()

	return nil
}

func (r *restream) reloadProcess(id string) error {
	t, ok := r.tasks[id]
	if !ok {
		return ErrUnknownProcess
	}

	t.valid = false

	t.config = t.process.Config.Clone()

	t.config.ResolvePlaceholders(r.replace)

	err := r.resolveAddresses(r.tasks, t.config)
	if err != nil {
		return err
	}

	t.usesDisk, err = r.validateConfig(t.config)
	if err != nil {
		return err
	}

	err = r.setPlayoutPorts(t)
	if err != nil {
		return err
	}

	t.command = t.config.CreateCommand()

	order := "stop"
	if t.process.Order == "start" {
		order = "start"
		r.stopProcess(id)
	}

	t.parser = r.ffmpeg.NewProcessParser(t.logger, t.id, t.reference)

	ffmpeg, err := r.ffmpeg.New(ffmpeg.ProcessConfig{
		Reconnect:      t.config.Reconnect,
		ReconnectDelay: time.Duration(t.config.ReconnectDelay) * time.Second,
		StaleTimeout:   time.Duration(t.config.StaleTimeout) * time.Second,
		Command:        t.command,
		Parser:         t.parser,
		Logger:         t.logger,
	})
	if err != nil {
		return err
	}

	t.ffmpeg = ffmpeg
	t.valid = true

	if order == "start" {
		r.startProcess(id)
	}

	return nil
}

func (r *restream) GetProcessState(id string) (*app.State, error) {
	state := &app.State{}

	r.lock.RLock()
	defer r.lock.RUnlock()

	task, ok := r.tasks[id]
	if !ok {
		return state, ErrUnknownProcess
	}

	if !task.valid {
		return state, nil
	}

	status := task.ffmpeg.Status()

	state.Order = task.process.Order
	state.State = status.State
	state.States.Marshal(status.States)
	state.Time = status.Time.Unix()
	state.Memory = status.Memory
	state.CPU = status.CPU
	state.Duration = status.Duration.Round(10 * time.Millisecond).Seconds()
	state.Reconnect = -1
	state.Command = make([]string, len(task.command))
	copy(state.Command, task.command)

	if state.Order == "start" && !task.ffmpeg.IsRunning() && task.config.Reconnect {
		state.Reconnect = float64(task.config.ReconnectDelay) - state.Duration

		if state.Reconnect < 0 {
			state.Reconnect = 0
		}
	}

	state.Progress = task.parser.Progress()

	for i, p := range state.Progress.Input {
		if int(p.Index) >= len(task.process.Config.Input) {
			continue
		}

		state.Progress.Input[i].ID = task.process.Config.Input[p.Index].ID
	}

	for i, p := range state.Progress.Output {
		if int(p.Index) >= len(task.process.Config.Output) {
			continue
		}

		state.Progress.Output[i].ID = task.process.Config.Output[p.Index].ID
	}

	report := task.parser.Report()

	if len(report.Log) != 0 {
		state.LastLog = report.Log[len(report.Log)-1].Data
	}

	return state, nil
}

func (r *restream) GetProcessLog(id string) (*app.Log, error) {
	r.lock.RLock()
	defer r.lock.RUnlock()

	task, ok := r.tasks[id]
	if !ok {
		return &app.Log{}, ErrUnknownProcess
	}

	if !task.valid {
		return &app.Log{}, nil
	}

	log := &app.Log{}

	current := task.parser.Report()

	log.CreatedAt = current.CreatedAt
	log.Prelude = current.Prelude
	log.Log = make([]app.LogEntry, len(current.Log))
	for i, line := range current.Log {
		log.Log[i] = app.LogEntry{
			Timestamp: line.Timestamp,
			Data:      line.Data,
		}
	}

	history := task.parser.ReportHistory()

	for _, h := range history {
		e := app.LogHistoryEntry{
			CreatedAt: h.CreatedAt,
			Prelude:   h.Prelude,
		}

		e.Log = make([]app.LogEntry, len(h.Log))
		for i, line := range h.Log {
			e.Log[i] = app.LogEntry{
				Timestamp: line.Timestamp,
				Data:      line.Data,
			}
		}

		log.History = append(log.History, e)
	}

	return log, nil
}

func (r *restream) Probe(id string) app.Probe {
	r.lock.RLock()

	appprobe := app.Probe{}

	task, ok := r.tasks[id]
	if !ok {
		appprobe.Log = append(appprobe.Log, fmt.Sprintf("Unknown process ID (%s)", id))
		r.lock.RUnlock()
		return appprobe
	}

	r.lock.RUnlock()

	if !task.valid {
		return appprobe
	}

	var command []string

	// Copy global options
	command = append(command, task.config.Options...)

	for _, input := range task.config.Input {
		// Add the resolved input to the process command
		command = append(command, input.Options...)
		command = append(command, "-i", input.Address)
	}

	prober := r.ffmpeg.NewProbeParser(task.logger)

	var wg sync.WaitGroup

	wg.Add(1)

	ffmpeg, err := r.ffmpeg.New(ffmpeg.ProcessConfig{
		Reconnect:      false,
		ReconnectDelay: 0,
		StaleTimeout:   20 * time.Second,
		Command:        command,
		Parser:         prober,
		Logger:         task.logger,
		OnExit: func() {
			wg.Done()
		},
	})

	if err != nil {
		appprobe.Log = append(appprobe.Log, err.Error())
		return appprobe
	}

	ffmpeg.Start()

	wg.Wait()

	appprobe = prober.Probe()

	return appprobe
}

func (r *restream) Skills() skills.Skills {
	return r.ffmpeg.Skills()
}

func (r *restream) ReloadSkills() error {
	return r.ffmpeg.ReloadSkills()
}

func (r *restream) GetPlayout(id, inputid string) (string, error) {
	r.lock.RLock()
	defer r.lock.RUnlock()

	task, ok := r.tasks[id]
	if !ok {
		return "", ErrUnknownProcess
	}

	if !task.valid {
		return "", fmt.Errorf("invalid process definition")
	}

	port, ok := task.playout[inputid]
	if !ok {
		return "", fmt.Errorf("no playout for input ID '%s' and process '%s'", inputid, id)
	}

	return "127.0.0.1:" + strconv.Itoa(port), nil
}

var ErrMetadataKeyNotFound = errors.New("unknown key")

func (r *restream) SetProcessMetadata(id, key string, data interface{}) error {
	r.lock.Lock()
	defer r.lock.Unlock()

	if len(key) == 0 {
		return fmt.Errorf("a key for storing the data has to be provided")
	}

	task, ok := r.tasks[id]
	if !ok {
		return ErrUnknownProcess
	}

	if task.metadata == nil {
		task.metadata = make(map[string]interface{})
	}

	if data == nil {
		delete(task.metadata, key)
	} else {
		task.metadata[key] = data
	}

	if len(task.metadata) == 0 {
		task.metadata = nil
	}

	r.save()

	return nil
}

func (r *restream) GetProcessMetadata(id, key string) (interface{}, error) {
	r.lock.RLock()
	defer r.lock.RUnlock()

	task, ok := r.tasks[id]
	if !ok {
		return nil, ErrUnknownProcess
	}

	if len(key) == 0 {
		return task.metadata, nil
	}

	data, ok := task.metadata[key]
	if !ok {
		return nil, ErrMetadataKeyNotFound
	}

	return data, nil
}

func (r *restream) SetMetadata(key string, data interface{}) error {
	r.lock.Lock()
	defer r.lock.Unlock()

	if len(key) == 0 {
		return fmt.Errorf("a key for storing the data has to be provided")
	}

	if r.metadata == nil {
		r.metadata = make(map[string]interface{})
	}

	if data == nil {
		delete(r.metadata, key)
	} else {
		r.metadata[key] = data
	}

	if len(r.metadata) == 0 {
		r.metadata = nil
	}

	r.save()

	return nil
}

func (r *restream) GetMetadata(key string) (interface{}, error) {
	r.lock.RLock()
	defer r.lock.RUnlock()

	if len(key) == 0 {
		return r.metadata, nil
	}

	data, ok := r.metadata[key]
	if !ok {
		return nil, ErrMetadataKeyNotFound
	}

<<<<<<< HEAD
	return nil, nil
}

func (r *restream) OAuthFacebook(id, userId, token string) error {
	task, ok := r.tasks[id]

	if !ok {
		return ErrUnknownProcess
	}

	task.process.OAuthFbAccessToken = token
	task.process.OAuthFbUserId = userId

	r.save()

	return nil
}

func (r *restream) InvalidOAuthFacebook(id string) error {
	task, ok := r.tasks[id]

	if !ok {
		return ErrUnknownProcess
	}

	task.process.OAuthFbAccessToken = ""
	task.process.OAuthFbUserId = ""

	r.save()

	return nil
=======
	return data, nil
>>>>>>> 0db104e8
}<|MERGE_RESOLUTION|>--- conflicted
+++ resolved
@@ -30,7 +30,6 @@
 type Restreamer interface {
 	ID() string                                                // ID of this instance
 	Name() string                                              // Arbitrary name of this instance
-<<<<<<< HEAD
 	CreatedAt() time.Time                                      // time of when this instance has been created
 	Start()                                                    // start all processes that have a "start" order
 	Stop()                                                     // stop all running process but keep their "start" order
@@ -55,30 +54,6 @@
 	GetMetadata(key string) (interface{}, error)               // get previously set general metadata
 	OAuthFacebook(id, userId, token string) error              // store access token facebook
 	InvalidOAuthFacebook(id string) error                      // remove access token facebook
-=======
-	CreatedAt() time.Time                                      // Time of when this instance has been created
-	Start()                                                    // Start all processes that have a "start" order
-	Stop()                                                     // Stop all running process but keep their "start" order
-	AddProcess(config *app.Config) error                       // Add a new process
-	GetProcessIDs(idpattern, refpattern string) []string       // Get a list of process IDs based on patterns for ID and reference
-	DeleteProcess(id string) error                             // Delete a process
-	UpdateProcess(id string, config *app.Config) error         // Update a process
-	StartProcess(id string) error                              // Start a process
-	StopProcess(id string) error                               // Stop a process
-	RestartProcess(id string) error                            // Restart a process
-	ReloadProcess(id string) error                             // Reload a process
-	GetProcess(id string) (*app.Process, error)                // Get a process
-	GetProcessState(id string) (*app.State, error)             // Get the state of a process
-	GetProcessLog(id string) (*app.Log, error)                 // Get the logs of a process
-	GetPlayout(id, inputid string) (string, error)             // Get the URL of the playout API for a process
-	Probe(id string) app.Probe                                 // Probe a process
-	Skills() skills.Skills                                     // Get the ffmpeg skills
-	ReloadSkills() error                                       // Reload the ffmpeg skills
-	SetProcessMetadata(id, key string, data interface{}) error // Set metatdata to a process
-	GetProcessMetadata(id, key string) (interface{}, error)    // Get previously set metadata from a process
-	SetMetadata(key string, data interface{}) error            // Set general metadata
-	GetMetadata(key string) (interface{}, error)               // Get previously set general metadata
->>>>>>> 0db104e8
 }
 
 // Config is the required configuration for a new restreamer instance.
@@ -1426,8 +1401,7 @@
 		return nil, ErrMetadataKeyNotFound
 	}
 
-<<<<<<< HEAD
-	return nil, nil
+	return data, nil
 }
 
 func (r *restream) OAuthFacebook(id, userId, token string) error {
@@ -1458,7 +1432,4 @@
 	r.save()
 
 	return nil
-=======
-	return data, nil
->>>>>>> 0db104e8
 }