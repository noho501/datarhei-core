package api

import (
	"encoding/json"
	"strconv"

	"github.com/datarhei/core/v16/restream/app"
	"github.com/lithammer/shortuuid/v4"
)

// Process represents all information on a process
type Process struct {
<<<<<<< HEAD
	ID                 string         `json:"id" jsonschema:"minLength=1"`
	Type               string         `json:"type" jsonschema:"enum=ffmpeg"`
	Reference          string         `json:"reference"`
	CreatedAt          int64          `json:"created_at" jsonschema:"minimum=0"`
	Config             *ProcessConfig `json:"config,omitempty"`
	State              *ProcessState  `json:"state,omitempty"`
	Report             *ProcessReport `json:"report,omitempty"`
	Metadata           Metadata       `json:"metadata,omitempty"`
	OAuthFbAccessToken string         `json:"oauth_fb_access_token"`
	OAuthFbUserId      string         `json:"oauth_fb_user_id"`
=======
	ID        string         `json:"id" jsonschema:"minLength=1"`
	Type      string         `json:"type" jsonschema:"enum=ffmpeg"`
	Reference string         `json:"reference"`
	CreatedAt int64          `json:"created_at" jsonschema:"minimum=0" format:"int64"`
	Config    *ProcessConfig `json:"config,omitempty"`
	State     *ProcessState  `json:"state,omitempty"`
	Report    *ProcessReport `json:"report,omitempty"`
	Metadata  Metadata       `json:"metadata,omitempty"`
>>>>>>> d807becc
}

// ProcessConfigIO represents an input or output of an ffmpeg process config
type ProcessConfigIO struct {
	ID      string                   `json:"id"`
	Address string                   `json:"address" validate:"required" jsonschema:"minLength=1"`
	Options []string                 `json:"options"`
	Cleanup []ProcessConfigIOCleanup `json:"cleanup,omitempty"`
}

type ProcessConfigIOCleanup struct {
	Pattern       string `json:"pattern" validate:"required"`
	MaxFiles      uint   `json:"max_files" format:"uint"`
	MaxFileAge    uint   `json:"max_file_age_seconds" format:"uint"`
	PurgeOnDelete bool   `json:"purge_on_delete"`
}

type ProcessConfigLimits struct {
	CPU     float64 `json:"cpu_usage" jsonschema:"minimum=0,maximum=100"`
	Memory  uint64  `json:"memory_mbytes" jsonschema:"minimum=0" format:"uint64"`
	WaitFor uint64  `json:"waitfor_seconds" jsonschema:"minimum=0" format:"uint64"`
}

// ProcessConfig represents the configuration of an ffmpeg process
type ProcessConfig struct {
	ID             string              `json:"id"`
	Type           string              `json:"type" validate:"oneof='ffmpeg' ''" jsonschema:"enum=ffmpeg,enum="`
	Reference      string              `json:"reference"`
	Input          []ProcessConfigIO   `json:"input" validate:"required"`
	Output         []ProcessConfigIO   `json:"output" validate:"required"`
	Options        []string            `json:"options"`
	Reconnect      bool                `json:"reconnect"`
	ReconnectDelay uint64              `json:"reconnect_delay_seconds" format:"uint64"`
	Autostart      bool                `json:"autostart"`
	StaleTimeout   uint64              `json:"stale_timeout_seconds" format:"uint64"`
	Limits         ProcessConfigLimits `json:"limits"`
}

// Marshal converts a process config in API representation to a restreamer process config
func (cfg *ProcessConfig) Marshal() *app.Config {
	p := &app.Config{
		ID:             cfg.ID,
		Reference:      cfg.Reference,
		Options:        cfg.Options,
		Reconnect:      cfg.Reconnect,
		ReconnectDelay: cfg.ReconnectDelay,
		Autostart:      cfg.Autostart,
		StaleTimeout:   cfg.StaleTimeout,
		LimitCPU:       cfg.Limits.CPU,
		LimitMemory:    cfg.Limits.Memory * 1024 * 1024,
		LimitWaitFor:   cfg.Limits.WaitFor,
	}

	cfg.generateInputOutputIDs(cfg.Input)

	for _, x := range cfg.Input {
		p.Input = append(p.Input, app.ConfigIO{
			ID:      x.ID,
			Address: x.Address,
			Options: x.Options,
		})
	}

	cfg.generateInputOutputIDs(cfg.Output)

	for _, x := range cfg.Output {
		output := app.ConfigIO{
			ID:      x.ID,
			Address: x.Address,
			Options: x.Options,
		}

		for _, c := range x.Cleanup {
			output.Cleanup = append(output.Cleanup, app.ConfigIOCleanup{
				Pattern:       c.Pattern,
				MaxFiles:      c.MaxFiles,
				MaxFileAge:    c.MaxFileAge,
				PurgeOnDelete: c.PurgeOnDelete,
			})
		}

		p.Output = append(p.Output, output)

	}

	return p
}

func (cfg *ProcessConfig) generateInputOutputIDs(ioconfig []ProcessConfigIO) {
	ids := map[string]struct{}{}

	for _, io := range ioconfig {
		if len(io.ID) == 0 {
			continue
		}

		ids[io.ID] = struct{}{}
	}

	for i, io := range ioconfig {
		if len(io.ID) != 0 {
			continue
		}

		for {
			id := shortuuid.New()
			if _, ok := ids[id]; !ok {
				ioconfig[i].ID = id
				break
			}
		}
	}
}

// Unmarshal converts a restream process config to a process config in API representation
func (cfg *ProcessConfig) Unmarshal(c *app.Config) {
	if c == nil {
		return
	}

	cfg.ID = c.ID
	cfg.Reference = c.Reference
	cfg.Type = "ffmpeg"
	cfg.Reconnect = c.Reconnect
	cfg.ReconnectDelay = c.ReconnectDelay
	cfg.Autostart = c.Autostart
	cfg.StaleTimeout = c.StaleTimeout
	cfg.Limits.CPU = c.LimitCPU
	cfg.Limits.Memory = c.LimitMemory / 1024 / 1024
	cfg.Limits.WaitFor = c.LimitWaitFor

	cfg.Options = make([]string, len(c.Options))
	copy(cfg.Options, c.Options)

	for _, x := range c.Input {
		io := ProcessConfigIO{
			ID:      x.ID,
			Address: x.Address,
		}

		io.Options = make([]string, len(x.Options))
		copy(io.Options, x.Options)

		cfg.Input = append(cfg.Input, io)
	}

	for _, x := range c.Output {
		io := ProcessConfigIO{
			ID:      x.ID,
			Address: x.Address,
		}

		io.Options = make([]string, len(x.Options))
		copy(io.Options, x.Options)

		for _, c := range x.Cleanup {
			io.Cleanup = append(io.Cleanup, ProcessConfigIOCleanup{
				Pattern:       c.Pattern,
				MaxFiles:      c.MaxFiles,
				MaxFileAge:    c.MaxFileAge,
				PurgeOnDelete: c.PurgeOnDelete,
			})
		}

		cfg.Output = append(cfg.Output, io)
	}
}

// ProcessReportHistoryEntry represents the logs of a run of a restream process
type ProcessReportHistoryEntry struct {
	CreatedAt int64       `json:"created_at" format:"int64"`
	Prelude   []string    `json:"prelude"`
	Log       [][2]string `json:"log"`
}

// ProcessReport represents the current log and the logs of previous runs of a restream process
type ProcessReport struct {
	ProcessReportHistoryEntry
	History []ProcessReportHistoryEntry `json:"history"`
}

// Unmarshal converts a restream log to a report
func (report *ProcessReport) Unmarshal(l *app.Log) {
	if l == nil {
		return
	}

	report.CreatedAt = l.CreatedAt.Unix()
	report.Prelude = l.Prelude
	report.Log = make([][2]string, len(l.Log))
	for i, line := range l.Log {
		report.Log[i][0] = strconv.FormatInt(line.Timestamp.Unix(), 10)
		report.Log[i][1] = line.Data
	}

	report.History = []ProcessReportHistoryEntry{}

	for _, h := range l.History {
		he := ProcessReportHistoryEntry{
			CreatedAt: h.CreatedAt.Unix(),
			Prelude:   h.Prelude,
			Log:       make([][2]string, len(h.Log)),
		}

		for i, line := range h.Log {
			he.Log[i][0] = strconv.FormatInt(line.Timestamp.Unix(), 10)
			he.Log[i][1] = line.Data
		}

		report.History = append(report.History, he)
	}
}

// ProcessState represents the current state of an ffmpeg process
type ProcessState struct {
	Order     string      `json:"order" jsonschema:"enum=start,enum=stop"`
	State     string      `json:"exec" jsonschema:"enum=finished,enum=starting,enum=running,enum=finishing,enum=killed,enum=failed"`
	Runtime   int64       `json:"runtime_seconds" jsonschema:"minimum=0" format:"int64"`
	Reconnect int64       `json:"reconnect_seconds" format:"int64"`
	LastLog   string      `json:"last_logline"`
	Progress  *Progress   `json:"progress"`
	Memory    uint64      `json:"memory_bytes" format:"uint64"`
	CPU       json.Number `json:"cpu_usage" swaggertype:"number" jsonschema:"type=number"`
	Command   []string    `json:"command"`
}

// Unmarshal converts a restreamer ffmpeg process state to a state in API representation
func (s *ProcessState) Unmarshal(state *app.State) {
	if state == nil {
		return
	}

	s.Order = state.Order
	s.State = state.State
	s.Runtime = int64(state.Duration)
	s.Reconnect = int64(state.Reconnect)
	s.LastLog = state.LastLog
	s.Progress = &Progress{}
	s.Memory = state.Memory
	s.CPU = toNumber(state.CPU)
	s.Command = state.Command

	s.Progress.Unmarshal(&state.Progress)
}<|MERGE_RESOLUTION|>--- conflicted
+++ resolved
@@ -10,7 +10,6 @@
 
 // Process represents all information on a process
 type Process struct {
-<<<<<<< HEAD
 	ID                 string         `json:"id" jsonschema:"minLength=1"`
 	Type               string         `json:"type" jsonschema:"enum=ffmpeg"`
 	Reference          string         `json:"reference"`
@@ -21,16 +20,6 @@
 	Metadata           Metadata       `json:"metadata,omitempty"`
 	OAuthFbAccessToken string         `json:"oauth_fb_access_token"`
 	OAuthFbUserId      string         `json:"oauth_fb_user_id"`
-=======
-	ID        string         `json:"id" jsonschema:"minLength=1"`
-	Type      string         `json:"type" jsonschema:"enum=ffmpeg"`
-	Reference string         `json:"reference"`
-	CreatedAt int64          `json:"created_at" jsonschema:"minimum=0" format:"int64"`
-	Config    *ProcessConfig `json:"config,omitempty"`
-	State     *ProcessState  `json:"state,omitempty"`
-	Report    *ProcessReport `json:"report,omitempty"`
-	Metadata  Metadata       `json:"metadata,omitempty"`
->>>>>>> d807becc
 }
 
 // ProcessConfigIO represents an input or output of an ffmpeg process config
